--- conflicted
+++ resolved
@@ -1,4 +1,3 @@
-<<<<<<< HEAD
 # _*_ coding: utf_8 _*_
 """
 Created on 9/1/2016
@@ -41,48 +40,5 @@
         'scikit-learn>=0.18.0',
         'pathos==0.2.0'
     ],
-    test_suite='setup.pysh_test_suite',
-=======
-# _*_ coding: utf_8 _*_
-"""
-Created on 9/1/2016
-
-@author: Eddie
-"""
-import os, unittest
-from setuptools import setup, find_packages
-
-def pysh_test_suite():
-    test_loader = unittest.TestLoader()
-    test_suite = test_loader.discover('tests', pattern='test_*.py')
-    return test_suite
-
-def read(fname):
-    return open(os.path.join(os.path.dirname(__file__), fname)).read()
-
-setup(
-    name = "pyshgp",
-    version = "0.1.0",
-    author = "Eddie Pantridge",
-    author_email = "erp12@hampshire.edu",
-    description = "Push Genetic Programming in Python",
-    license = "LGPL",
-    keywords = ["push gp", "genetic programming", "pushgp", "gp", "push"],
-    url = "https://github.com/erp12/Pysh",
-    packages=find_packages(exclude=['examples', 'docs', 'tests*']),
-    long_description=read('README.rst'),
-    classifiers=[
-        "Development Status :: 4 - Beta",
-        'Programming Language :: Python :: 2',
-        'Programming Language :: Python :: 3',
-        "Intended Audience :: Science/Research",
-        "Intended Audience :: Developers",
-        "Topic :: Scientific/Engineering :: Artificial Intelligence",
-        "License :: OSI Approved :: GNU Library or Lesser General Public License (LGPL)"],
-    install_requires=[
-       'numpy>=1.11.2',
-       'pathos==0.2.0'
-    ],
-    test_suite='setup.pysh_test_suite',
->>>>>>> 2acbef07
+    test_suite='setup.pysh_test_suite'
 )