--- conflicted
+++ resolved
@@ -1,4 +1,3 @@
-<<<<<<< HEAD
 # -*- coding: utf-8 -*-
 """
 Created on December 5, 2016
@@ -879,894 +878,4 @@
     ri.register_instruction(replaceer('_vector'+t, t))
     ri.register_instruction(replacefirster('_vector'+t, t))
     ri.register_instruction(removeer('_vector'+t, t))
-    ri.register_instruction(iterateer('_vector'+t, t))
-
-
-
-=======
-# -*- coding: utf-8 -*-
-"""
-Created on December 5, 2016
-
-@author: Eddie
-"""
-from __future__ import absolute_import, division, print_function, unicode_literals
-
-from ... import utils as u
-from ... import constants as c
-
-from .. import instruction as instr
-
-from . import common
-from . import registered_instructions as ri
-
-vector_types = ['_integer', '_float', '_boolean', '_string']
-
-##                         ##
-#  Instructions for Vectors # 
-##                         ##
-
-def newer(vec_type):
-    '''
-    Returns a function that takes a state and concats two vectors on the type stack.
-    '''
-    t = None
-    if vec_type == '_vector_integer':
-        t = int
-    elif vec_type == '_vector_float':
-        t = float
-    elif vec_type == '_vector_boolean':
-        t = bool
-    elif vec_type == '_vector_string':
-        t = str
-
-    def new(state):
-        if len(state.stacks[vec_type])>1:
-            state.stacks[vec_type].push_item(u.PushVector([], t))
-    instruction = instr.PyshInstruction(vec_type + '_new',
-                                        new,
-                                        stack_types = [vec_type])
-    return instruction
-#<instr_open>
-#<instr_name>_vector_integer_concat
-#<instr_desc>Concats the top two ``integer vectors`` and pushes the resulting ``integer vector``.
-#<instr_close>
-#<instr_open>
-#<instr_name>_vector_float_concat
-#<instr_desc>Concats the top two ``float vectors`` and pushes the resulting ``float vector``.
-#<instr_close>
-#<instr_open>
-#<instr_name>_vector_string_concat
-#<instr_desc>Concats the top two ``string vectors`` and pushes the resulting ``string vector``.
-#<instr_close>
-#<instr_open>
-#<instr_name>_vector_boolean_concat
-#<instr_desc>Concats the top two ``boolean vectors`` and pushes the resulting ``boolean vector``.
-#<instr_close>
-#<instr_open>
-
-
-def concater(vec_type):
-    '''
-    Returns a function that takes a state and concats two vectors on the type stack.
-    '''
-    def concat(state):
-        if len(state.stacks[vec_type])>1:
-            first_vec = state.stacks[vec_type].ref(0)
-            second_vec = state.stacks[vec_type].ref(1)
-            if c.max_vector_length < len(first_vec) + len(second_vec):
-                return state
-            state.stacks[vec_type].pop_item()
-            state.stacks[vec_type].pop_item()
-            state.stacks[vec_type].push_item(u.PushVector(second_vec + first_vec, second_vec.typ))
-    instruction = instr.PyshInstruction(vec_type + '_concat',
-                                        concat,
-                                        stack_types = [vec_type])
-    return instruction
-#<instr_open>
-#<instr_name>_vector_integer_concat
-#<instr_desc>Concats the top two ``integer vectors`` and pushes the resulting ``integer vector``.
-#<instr_close>
-#<instr_open>
-#<instr_name>_vector_float_concat
-#<instr_desc>Concats the top two ``float vectors`` and pushes the resulting ``float vector``.
-#<instr_close>
-#<instr_open>
-#<instr_name>_vector_string_concat
-#<instr_desc>Concats the top two ``string vectors`` and pushes the resulting ``string vector``.
-#<instr_close>
-#<instr_open>
-#<instr_name>_vector_boolean_concat
-#<instr_desc>Concats the top two ``boolean vectors`` and pushes the resulting ``boolean vector``.
-#<instr_close>
-#<instr_open>
-
-
-def appender(vec_type, lit_type):
-    '''
-    Returns a function that takes a state and appends an item onto the type stack.
-    '''
-    def append(state):
-        if len(state.stacks[vec_type])>0 and len(state.stacks[lit_type])>0:
-            v = state.stacks[vec_type].ref(0)
-            result = v + [state.stacks[lit_type].ref(0)]
-            if c.max_vector_length < len(result):
-                return state
-            state.stacks[vec_type].pop_item()
-            state.stacks[lit_type].pop_item()
-            state.stacks[vec_type].push_item(u.PushVector(result, v.typ))
-    instruction = instr.PyshInstruction(vec_type + '_append',
-                                        append,
-                                        stack_types = [vec_type, lit_type])
-    return instruction
-#<instr_open>
-#<instr_name>_vector_integer_append
-#<instr_desc>Appends the top ``integer`` onto the top ``integer vector`` and pushes the resulting ``integer vector``.
-#<instr_close>
-#<instr_open>
-#<instr_name>_vector_float_append
-#<instr_desc>Appends the top ``float`` onto the top ``float vector`` and pushes the resulting ``float vector``.
-#<instr_close>
-#<instr_open>
-#<instr_name>_vector_string_append
-#<instr_desc>Appends the top ``string`` onto the top ``string vector`` and pushes the resulting ``string vector``.
-#<instr_close>
-#<instr_open>
-#<instr_name>_vector_boolean_append
-#<instr_desc>Appends the top ``boolean`` onto the top ``boolean vector`` and pushes the resulting ``boolean vector``.
-#<instr_close>
-#<instr_open>
-
-
-def taker(vec_type):
-    '''
-    Returns a function that takes a state and appends an item onto the type stack.
-    '''
-    def take(state):
-        if len(state.stacks[vec_type]) > 0 and len(state.stacks['_integer']) > 0:
-            v = state.stacks[vec_type].ref(0)
-            result = v[:state.stacks['_integer'].ref(0)]
-            state.stacks[vec_type].pop_item()
-            state.stacks['_integer'].pop_item()
-            state.stacks[vec_type].push_item(u.PushVector(result, v.typ))
-    instruction = instr.PyshInstruction(vec_type + '_take',
-                                        take,
-                                        stack_types = [vec_type, '_integer'])
-    return instruction
-#<instr_open>
-#<instr_name>_vector_integer_take
-#<instr_desc>Takes the first ``n`` items from the top ``integer vector`` and pushes the resulting ``integer vector``. ``n`` comes from the top item on the ``integer`` stack.
-#<instr_close>
-#<instr_open>
-#<instr_name>_vector_float_take
-#<instr_desc>Takes the first ``n`` items from the top ``float vector`` and pushes the resulting ``float vector``. ``n`` comes from the top item on the ``integer`` stack.
-#<instr_close>
-#<instr_open>
-#<instr_name>_vector_string_take
-#<instr_desc>Takes the first ``n`` items from the top ``string vector`` and pushes the resulting ``string vector``. ``n`` comes from the top item on the ``integer`` stack.
-#<instr_close>
-#<instr_open>
-#<instr_name>_vector_boolean_take
-#<instr_desc>Takes the first ``n`` items from the top ``boolean vector`` and pushes the resulting ``boolean vector``. ``n`` comes from the top item on the ``integer`` stack.
-#<instr_close>
-#<instr_open>
-
-
-def subvecer(vec_type):
-    '''
-    Returns a function that takes a state and takes the subvec of the top item
-    on the type stack.
-    '''
-    def subvec(state):
-        if len(state.stacks[vec_type])>0 and len(state.stacks['_integer'])>1:
-            result = state.stacks[vec_type].ref(0)
-            t = result.typ
-            i = state.stacks['_integer'].ref(1)
-            j = state.stacks['_integer'].ref(0)
-            result = result[i:j]
-            state.stacks[vec_type].pop_item()
-            state.stacks['_integer'].pop_item()
-            state.stacks['_integer'].pop_item()
-            state.stacks[vec_type].push_item(u.PushVector(result, t))
-    instruction = instr.PyshInstruction(vec_type + '_subvec',
-                                        subvec,
-                                        stack_types = [vec_type, '_integer'])
-    return instruction
-#<instr_open>
-#<instr_name>_vector_integer_subvec
-#<instr_desc>Pushes a subvector of the top ``integer vector`` from index ``i`` to ``j``. ``i`` and ``j`` come from the top items on the ``integer`` stack.
-#<instr_close>
-#<instr_open>
-#<instr_name>_vector_float_subvec
-#<instr_desc>Pushes a subvector of the top ``float vector`` from index ``i`` to ``j``. ``i`` and ``j`` come from the top items on the ``integer`` stack.
-#<instr_close>
-#<instr_open>
-#<instr_name>_vector_string_subvec
-#<instr_desc>Pushes a subvector of the top ``string vector`` from index ``i`` to ``j``. ``i`` and ``j`` come from the top items on the ``integer`` stack.
-#<instr_close>
-#<instr_open>
-#<instr_name>_vector_boolean_subvec
-#<instr_desc>Pushes a subvector of the top ``boolean vector`` from index ``i`` to ``j``. ``i`` and ``j`` come from the top items on the ``integer`` stack.
-#<instr_close>
-#<instr_open>
-
-
-def firster(vec_type, lit_type):
-    '''
-    Returns a function that takes a state and gets the first item from the type stack.
-    '''
-    def first(state):
-        if len(state.stacks[vec_type]) > 0 and len(state.stacks[vec_type].ref(0)) > 0:
-            result = state.stacks[vec_type].ref(0)[0]
-            state.stacks[vec_type].pop_item()
-            state.stacks[lit_type].push_item(result)
-    instruction = instr.PyshInstruction(vec_type + '_first',
-                                        first,
-                                        stack_types = [vec_type, lit_type])
-    return instruction
-#<instr_open>
-#<instr_name>_vector_integer_first
-#<instr_desc>Pushes the first item of the top ``integer vector`` to the ``integer`` stack.
-#<instr_close>
-#<instr_open>
-#<instr_name>_vector_float_first
-#<instr_desc>Pushes the first item of the top ``float vector`` to the ``float`` stack.
-#<instr_close>
-#<instr_open>
-#<instr_name>_vector_string_first
-#<instr_desc>Pushes the first item of the top ``string vector`` to the ``string`` stack.
-#<instr_close>
-#<instr_open>
-#<instr_name>_vector_boolean_first
-#<instr_desc>Pushes the first item of the top ``boolean vector`` to the ``boolean`` stack.
-#<instr_close>
-#<instr_open>
-
-
-def laster(vec_type, lit_type):
-    '''
-    Returns a function that takes a state and gets the first item from the type stack.
-    '''
-    def last(state):
-        if len(state.stacks[vec_type]) > 0 and len(state.stacks[vec_type].ref(0)) > 0:
-            result = state.stacks[vec_type].ref(0)[-1]
-            state.stacks[vec_type].pop_item()
-            state.stacks[lit_type].push_item(result)
-    instruction = instr.PyshInstruction(vec_type + '_last',
-                                        last,
-                                        stack_types = [vec_type, lit_type])
-    return instruction
-#<instr_open>
-#<instr_name>_vector_integer_last
-#<instr_desc>Pushes the last item of the top ``integer vector`` to the ``integer`` stack.
-#<instr_close>
-#<instr_open>
-#<instr_name>_vector_float_last
-#<instr_desc>Pushes the last item of the top ``float vector`` to the ``float`` stack.
-#<instr_close>
-#<instr_open>
-#<instr_name>_vector_string_last
-#<instr_desc>Pushes the last item of the top ``string vector`` to the ``string`` stack.
-#<instr_close>
-#<instr_open>
-#<instr_name>_vector_boolean_last
-#<instr_desc>Pushes the last item of the top ``boolean vector`` to the ``boolean`` stack.
-#<instr_close>
-#<instr_open>
-
-
-def nther(vec_type, lit_type):
-    '''
-    Returns a function that takes a state and gets the first item from the type stack.
-    '''
-    def nth(state):
-        if len(state.stacks[vec_type]) > 0 and len(state.stacks[vec_type].ref(0)) > 0 and len(state.stacks['_integer']):
-            i = state.stacks['_integer'].ref(0) % len(state.stacks[vec_type].ref(0))
-            result = state.stacks[vec_type].ref(0)[i]
-            state.stacks[vec_type].pop_item()
-            state.stacks['_integer'].pop_item()
-            state.stacks[lit_type].push_item(result)
-    instruction = instr.PyshInstruction(vec_type + '_nth',
-                                         nth,
-                                         stack_types = [vec_type, lit_type, '_integer'])
-    return instruction
-#<instr_open>
-#<instr_name>_vector_integer_nth
-#<instr_desc>Pushes the nth item of the top ``integer vector`` to the ``integer`` stack where n is given by the top ``integer``.
-#<instr_close>
-#<instr_open>
-#<instr_name>_vector_float_nth
-#<instr_desc>Pushes the nth item of the top ``float vector`` to the ``float`` stack where n is given by the top ``integer``.
-#<instr_close>
-#<instr_open>
-#<instr_name>_vector_string_nth
-#<instr_desc>Pushes the nth item of the top ``string vector`` to the ``string`` stack where n is given by the top ``integer``.
-#<instr_close>
-#<instr_open>
-#<instr_name>_vector_boolean_nth
-#<instr_desc>Pushes the nth item of the top ``boolean vector`` to the ``boolean`` stack where n is given by the top ``integer``.
-#<instr_close>
-#<instr_open>
-
-
-def rester(vec_type):
-    '''
-    Returns a function that takes a state and takes the rest of the top item
-    on the type stack.
-    '''
-    def rest(state):
-        if len(state.stacks[vec_type]) > 0:
-            v = state.stacks[vec_type].ref(0)
-            t = v.typ
-            result = v[1:]
-            state.stacks[vec_type].pop_item()
-            state.stacks[vec_type].push_item(u.PushVector(result, t)) 
-    instruction = instr.PyshInstruction(vec_type + '_rest',
-                                         rest,
-                                         stack_types = [vec_type])
-    return instruction
-#<instr_open>
-#<instr_name>_vector_integer_rest
-#<instr_desc>Pushes the top ``integer vector`` without its first element.
-#<instr_close>
-#<instr_open>
-#<instr_name>_vector_float_rest
-#<instr_desc>Pushes the top ``float vector`` without its first element.
-#<instr_close>
-#<instr_open>
-#<instr_name>_vector_string_rest
-#<instr_desc>Pushes the top ``string vector`` without its first element.
-#<instr_close>
-#<instr_open>
-#<instr_name>_vector_boolean_rest
-#<instr_desc>Pushes the top ``boolean vector`` without its first element.
-#<instr_close>
-#<instr_open>
-
-
-def butlaster(vec_type):
-    '''
-    Returns a function that takes a state and takes the butlast of the top item
-    on the type stack.
-    '''
-    def butlast(state):
-        if len(state.stacks[vec_type]) > 0:
-            v = state.stacks[vec_type].ref(0)
-            t = v.typ
-            result = v[:-1]
-            state.stacks[vec_type].pop_item()
-            state.stacks[vec_type].push_item(u.PushVector(result, t))
-    instruction = instr.PyshInstruction(vec_type + '_butlast',
-                                         butlast,
-                                         stack_types = [vec_type])
-    return instruction
-#<instr_open>
-#<instr_name>_vector_integer_butlast
-#<instr_desc>Pushes the top ``integer vector`` without its last element.
-#<instr_close>
-#<instr_open>
-#<instr_name>_vector_float_butlast
-#<instr_desc>Pushes the top ``float vector`` without its last element.
-#<instr_close>
-#<instr_open>
-#<instr_name>_vector_string_butlast
-#<instr_desc>Pushes the top ``string vector`` without its last element.
-#<instr_close>
-#<instr_open>
-#<instr_name>_vector_boolean_butlast
-#<instr_desc>Pushes the top ``boolean vector`` without its last element.
-#<instr_close>
-#<instr_open>
-
-
-def lengther(vec_type):
-    '''
-    Returns a function that takes a state and takes the length of the top item
-    on the type stack.
-    '''
-    def length(state):
-        if len(state.stacks[vec_type]) > 0:
-            result = len(state.stacks[vec_type].ref(0))
-            state.stacks[vec_type].pop_item()
-            state.stacks['_integer'].push_item(result)
-    instruction = instr.PyshInstruction(vec_type + '_length',
-                                         length,
-                                         stack_types = [vec_type, '_integer'])
-    return instruction
-#<instr_open>
-#<instr_name>_vector_integer_length
-#<instr_desc>Pushes the length of the top ``integer vector`` to the ``integer`` stack.
-#<instr_close>
-#<instr_open>
-#<instr_name>_vector_float_length
-#<instr_desc>Pushes the length of the top ``float vector`` to the ``integer`` stack.
-#<instr_close>
-#<instr_open>
-#<instr_name>_vector_string_length
-#<instr_desc>Pushes the length of the top ``string vector`` to the ``integer`` stack.
-#<instr_close>
-#<instr_open>
-#<instr_name>_vector_boolean_length
-#<instr_desc>Pushes the length of the top ``boolean vector`` to the ``integer`` stack.
-#<instr_close>
-#<instr_open>
-
-
-def reverser(vec_type):
-    '''
-    Returns a function that takes a state and takes the reverse of the top item
-    on the type stack.
-    '''
-    def rev(state):
-        if len(state.stacks[vec_type]) > 0:
-            v =  state.stacks[vec_type].ref(0)
-            t = v.typ
-            result = v[::-1]
-            state.stacks[vec_type].pop_item()
-            state.stacks[vec_type].push_item(u.PushVector(result, t))
-    instruction = instr.PyshInstruction(vec_type + '_reverse',
-                                         rev,
-                                         stack_types = [vec_type])
-    return instruction
-#<instr_open>
-#<instr_name>_vector_integer_reverse
-#<instr_desc>Pushes the top ``integer vector`` reversed.
-#<instr_close>
-#<instr_open>
-#<instr_name>_vector_float_reverse
-#<instr_desc>Pushes the top ``float vector`` reversed.
-#<instr_close>
-#<instr_open>
-#<instr_name>_vector_string_reverse
-#<instr_desc>Pushes the top ``string vector`` reversed.
-#<instr_close>
-#<instr_open>
-#<instr_name>_vector_boolean_reverse
-#<instr_desc>Pushes the top ``boolean vector`` reversed.
-#<instr_close>
-#<instr_open>
-
-
-def pushaller(vec_type, lit_type):
-    '''
-    Returns a function that takes a state and pushes every item from the first
-    vector onto the appropriate stack.
-    '''
-    def pushall(state):
-        if len(state.stacks[vec_type]) > 0:
-            l = state.stacks[vec_type].ref(0)
-            state.stacks[vec_type].pop_item()
-            for el in l[::-1]:
-                state.stacks[lit_type].push_item(el)
-    instruction = instr.PyshInstruction(vec_type + '_pushall',
-                                         pushall,
-                                         stack_types = [vec_type, lit_type])
-    return instruction
-#<instr_open>
-#<instr_name>_vector_integer_pushall
-#<instr_desc>Pushes all the elements of the top ``integer vector`` to the ``integer`` stack.
-#<instr_close>
-#<instr_open>
-#<instr_name>_vector_float_pushall
-#<instr_desc>Pushes all the elements of the top ``float vector`` to the ``float`` stack.
-#<instr_close>
-#<instr_open>
-#<instr_name>_vector_string_pushall
-#<instr_desc>Pushes all the elements of the top ``string vector`` to the ``string`` stack.
-#<instr_close>
-#<instr_open>
-#<instr_name>_vector_boolean_pushall
-#<instr_desc>Pushes all the elements of the top ``boolean vector`` to the ``boolean`` stack.
-#<instr_close>
-#<instr_open>
-
-
-def emptyvectorer(vec_type):
-    '''
-    Returns a function that takes a state and pushes every item from the first
-    vector onto the appropriate stack.
-    '''
-    def emptyvector(state):
-        if len(state.stacks[vec_type]) > 0:
-            l = state.stacks[vec_type].ref(0)
-            state.stacks[vec_type].pop_item()
-            if len(l) == 0:
-                state.stacks['_boolean'].push_item(True)
-            else:
-                state.stacks['_boolean'].push_item(False)
-    instruction = instr.PyshInstruction(vec_type + '_emptyvector',
-                                         emptyvector,
-                                         stack_types = [vec_type, '_boolean'])
-    return instruction
-#<instr_open>
-#<instr_name>_vector_integer_emptyvector
-#<instr_desc>Pushes ``True`` if top ``integer vector`` is empty.
-#<instr_close>
-#<instr_open>
-#<instr_name>_vector_float_emptyvector
-#<instr_desc>Pushes ``True`` if top ``float vector`` is empty.
-#<instr_close>
-#<instr_open>
-#<instr_name>_vector_string_emptyvector
-#<instr_desc>Pushes ``True`` if top ``string vector`` is empty.
-#<instr_close>
-#<instr_open>
-#<instr_name>_vector_boolean_emptyvector
-#<instr_desc>Pushes ``True`` if top ``boolean vector`` is empty.
-#<instr_close>
-#<instr_open>
-
-
-def containser(vec_type, lit_type):
-    '''
-    Returns a function that takes a state and tells whether the top lit_type item
-    is in the top type vector.
-    '''
-    def contains(state):
-        if len(state.stacks[vec_type]) > 0 and len(state.stacks[lit_type]) > 0:
-            b = state.stacks[lit_type].ref(0) in state.stacks[vec_type].ref(0)
-            state.stacks[vec_type].pop_item()
-            state.stacks[lit_type].pop_item()
-            state.stacks['_boolean'].push_item(b)
-    instruction = instr.PyshInstruction(vec_type + '_contains',
-                                         contains,
-                                         stack_types = [vec_type, lit_type, '_boolean'])
-    return instruction
-#<instr_open>
-#<instr_name>_vector_integer_contains
-#<instr_desc>Pushes ``True`` if top ``integer`` is in the top ``integer vector``. Pushes ``False`` otherwise.
-#<instr_close>
-#<instr_open>
-#<instr_name>_vector_float_contains
-#<instr_desc>Pushes ``True`` if top ``integer`` is in the top ``integer vector``. Pushes ``False`` otherwise.
-#<instr_close>
-#<instr_open>
-#<instr_name>_vector_string_contains
-#<instr_desc>Pushes ``True`` if top ``integer`` is in the top ``integer vector``. Pushes ``False`` otherwise.
-#<instr_close>
-#<instr_open>
-#<instr_name>_vector_boolean_contains
-#<instr_desc>Pushes ``True`` if top ``integer`` is in the top ``integer vector``. Pushes ``False`` otherwise.
-#<instr_close>
-#<instr_open>
-
-
-def indexofer(vec_type, lit_type):
-    '''
-    Returns a function that takes a state and finds the index of the top lit-type
-    item in the top type vector.
-    '''
-    def indexof(state):
-        if len(state.stacks[vec_type]) > 0 and len(state.stacks[lit_type]) > 0:
-            b = state.stacks[lit_type].ref(0) in state.stacks[vec_type].ref(0)
-            i = None
-            if not b:
-                i = -1
-            else:
-                i = state.stacks[vec_type].ref(0).index(state.stacks[lit_type].ref(0))
-            state.stacks[vec_type].pop_item()
-            state.stacks[lit_type].pop_item()
-            state.stacks['_integer'].push_item(i)
-    instruction = instr.PyshInstruction(vec_type + '_indexof',
-                                         indexof,
-                                         stack_types = [vec_type, lit_type, '_integer'])
-    return instruction
-#<instr_open>
-#<instr_name>_vector_integer_indexof
-#<instr_desc>Pushes the index of the top ``integer`` in the top ``integer vector``. Pushes ``-1`` if top ``integer`` is not in the top ``integer vector``.
-#<instr_close>
-#<instr_open>
-#<instr_name>_vector_float_indexof
-#<instr_desc>Pushes the index of the top ``float`` in the top ``float vector``. Pushes ``-1`` if top ``float`` is not in the top ``float vector``.
-#<instr_close>
-#<instr_open>
-#<instr_name>_vector_string_indexof
-#<instr_desc>Pushes the index of the top ``string`` in the top ``string vector``. Pushes ``-1`` if top ``string`` is not in the top ``string vector``.
-#<instr_close>
-#<instr_open>
-#<instr_name>_vector_boolean_indexof
-#<instr_desc>Pushes the index of the top ``boolean`` n the top ``boolean vector``. Pushes ``-1`` if top ``boolean`` is not in the top ``boolean vector``.
-#<instr_close>
-#<instr_open>
-
-
-def occurrencesofer(vec_type, lit_type):
-    '''
-    Returns a function that takes a state and counts the occurrences of the top lit_type
-    item in the top type vector.
-    '''
-    def occurrencesof(state):
-        if len(state.stacks[vec_type]) > 0 and len(state.stacks[lit_type]) > 0:
-            l = [x for x in state.stacks[vec_type].ref(0) if x == state.stacks[lit_type].ref(0)]
-            state.stacks[vec_type].pop_item()
-            state.stacks[lit_type].pop_item()
-            state.stacks['_integer'].push_item(len(l))
-    instruction = instr.PyshInstruction(vec_type + '_occurrencesof',
-                                         occurrencesof,
-                                         stack_types = [vec_type, lit_type, '_integer'])
-    return instruction
-#<instr_open>
-#<instr_name>_vector_integer_occurrencesof
-#<instr_desc>Pushes the number of occurrences of the top ``integer`` in the top ``integer vector``.
-#<instr_close>
-#<instr_open>
-#<instr_name>_vector_float_occurrencesof
-#<instr_desc>Pushes the number of occurrences of the top ``float`` in the top ``float vector``.
-#<instr_close>
-#<instr_open>
-#<instr_name>_vector_string_occurrencesof
-#<instr_desc>Pushes the number of occurrences of the top ``string`` in the top ``string vector``.
-#<instr_close>
-#<instr_open>
-#<instr_name>_vector_boolean_occurrencesof
-#<instr_desc>Pushes the number of occurrences of the top ``boolean`` in the top ``boolean vector``.
-#<instr_close>
-#<instr_open>
-
-
-def seter(vec_type, lit_type):
-    '''
-    Returns a function that takes a state and replaces, in the top type vector,
-    item at index (from integer stack) with the first lit_type item.
-    '''
-    def _set(state):
-        if len(state.stacks[vec_type])>0 and len(state.stacks[lit_type])>0 and len(state.stacks['_integer'])>0:
-            v = state.stacks[vec_type].ref(0)
-            t = v.typ
-            item = None
-            if lit_type == '_integer':
-                if len(state.stacks['_integer'])<2:
-                    return
-                item = state.stacks['_integer'].ref(1)
-            else:
-                item = state.stacks[lit_type].ref(0)
-
-            index = 0
-            result = v[:]
-            if len(v) > 0:
-                index = state.stacks['_integer'].ref(0) % len(v)
-                result[index] = item
-                
-            state.stacks[vec_type].pop_item()
-            state.stacks[lit_type].pop_item()
-            state.stacks['_integer'].pop_item()
-            state.stacks[vec_type].push_item(u.PushVector(result, t))
-    instruction = instr.PyshInstruction(vec_type + '_set',
-                                         _set,
-                                         stack_types = [vec_type, lit_type])
-    if not lit_type == '_integer':
-        instruction.stack_types.append('_integer')
-    return instruction
-#<instr_open>
-#<instr_name>_vector_integer_set
-#<instr_desc>Pushes the top ``integer vector`` with its ``i``th element set to the second ``integer``. ``i`` is the top integer.
-#<instr_close>
-#<instr_open>
-#<instr_name>_vector_float_set
-#<instr_desc>Pushes the top ``float vector`` with its ``i``th element set to the second ``float``. ``i`` is the top integer.
-#<instr_close>
-#<instr_open>
-#<instr_name>_vector_string_set
-#<instr_desc>Pushes the top ``string vector`` with its ``i``th element set to the second ``string``. ``i`` is the top integer.
-#<instr_close>
-#<instr_open>
-#<instr_name>_vector_boolean_set
-#<instr_desc>Pushes the top ``boolean vector`` with its ``i``th element set to the second ``boolean``. ``i`` is the top integer.
-#<instr_close>
-#<instr_open>
-
-
-def replaceer(vec_type, lit_type):
-    '''
-    Returns a function that takes a state and replaces all occurrences of the second lit-type item
-    with the first lit-type item in the top type vector.
-    '''
-    def _replace(state):
-        if len(state.stacks[vec_type])>0 and len(state.stacks[lit_type])>1:
-            v = state.stacks[vec_type].ref(0)
-            t = v.typ
-            replace_this = state.stacks[lit_type].ref(1)
-            with_this = state.stacks[lit_type].ref(0)
-            result = [with_this if x == replace_this else x for x in v]
-
-            state.stacks[vec_type].pop_item()
-            state.stacks[lit_type].pop_item()
-            state.stacks[lit_type].pop_item()
-            state.stacks[vec_type].push_item(u.PushVector(result, t))
-
-    instruction = instr.PyshInstruction(vec_type + '_replace',
-                                         _replace,
-                                         stack_types = [vec_type, lit_type])
-    return instruction
-#<instr_open>
-#<instr_name>_vector_integer_replace
-#<instr_desc>Pushes the top ``integer vector`` with all occurrences of the second ``integer`` replaced with the top ``integer``.
-#<instr_open>
-#<instr_name>_vector_float_replace
-#<instr_desc>Pushes the top ``float vector`` with all occurrences of the second ``float`` replaced with the top ``float``.
-#<instr_close>
-#<instr_open>
-#<instr_name>_vector_string_replace
-#<instr_desc>Pushes the top ``string vector`` with all occurrences of the second ``string`` replaced with the top ``string``.
-#<instr_close>
-#<instr_open>
-#<instr_name>_vector_boolean_replace
-#<instr_desc>Pushes the top ``boolean vector`` with all occurrences of the second ``boolean`` replaced with the top ``boolean``.
-#<instr_close>
-#<instr_open>
-
-
-def replacefirster(vec_type, lit_type):
-    '''
-    Returns a function that takes a state and replaces the first occurrence of the second lit-type item
-    with the first lit-type item in the top type vector.
-    '''
-    def replacefirst(state):
-        if len(state.stacks[vec_type]) > 0 and len(state.stacks[lit_type])>1:
-            v = state.stacks[vec_type].ref(0)
-            t = v.typ
-            replace_this = state.stacks[lit_type].ref(1)
-            with_this = state.stacks[lit_type].ref(0)
-            
-            result = []
-            found  = False
-            for el in v:
-                if (not found) and el == replace_this:
-                    result.append(with_this)
-                else:
-                    result.append(el)
-
-            state.stacks[vec_type].pop_item()
-            state.stacks[lit_type].pop_item()
-            state.stacks[lit_type].pop_item()
-            state.stacks[vec_type].push_item(u.PushVector(result, t))
-
-    instruction = instr.PyshInstruction(vec_type + '_replacefirst',
-                                         replacefirst,
-                                         stack_types = [vec_type, lit_type])
-    return instruction
-#<instr_open>
-#<instr_name>_vector_integer_replacefirst
-#<instr_desc>Pushes the top ``integer vector`` with the first occurrence of the second ``integer`` replaced with the top ``integer``.
-#<instr_open>
-#<instr_name>_vector_float_replacefirst
-#<instr_desc>Pushes the top ``float vector`` with the first occurrence of the second ``float`` replaced with the top ``float``.
-#<instr_close>
-#<instr_open>
-#<instr_name>_vector_string_replacefirst
-#<instr_desc>Pushes the top ``string vector`` with the first occurrence of the second ``string`` replaced with the top ``string``.
-#<instr_close>
-#<instr_open>
-#<instr_name>_vector_boolean_replacefirst
-#<instr_desc>Pushes the top ``boolean vector`` with the first occurrence of the second ``boolean`` replaced with the top ``boolean``.
-#<instr_close>
-#<instr_open>
-
-
-def removeer(vec_type, lit_type):
-    '''
-    Returns a function that takes a state and removes all occurrences of the first lit-type item
-    in the top type vector.
-    '''
-    def _remove(state):
-        if len(state.stacks[vec_type])>0 and len(state.stacks[lit_type])>0:
-            v = state.stacks[vec_type].ref(0)
-            t = v.typ
-            remove_this = state.stacks[lit_type].ref(0)
-            result = [x for x in v if not x == remove_this]
-
-            state.stacks[vec_type].pop_item()
-            state.stacks[lit_type].pop_item()
-            state.stacks[vec_type].push_item(u.PushVector(result, t))
-
-    instruction = instr.PyshInstruction(vec_type + '_remove',
-                                         _remove,
-                                         stack_types = [vec_type, lit_type])
-    return instruction
-#<instr_open>
-#<instr_name>_vector_integer_remove
-#<instr_desc>Pushes the top ``integer vector`` with all occurrences of the top ``integer`` removed.
-#<instr_open>
-#<instr_name>_vector_float_remove
-#<instr_desc>Pushes the top ``float vector`` with all occurrences of the top ``float`` removed.
-#<instr_close>
-#<instr_open>
-#<instr_name>_vector_string_remove
-#<instr_desc>Pushes the top ``string vector`` with all occurrences of the top ``string`` removed.
-#<instr_close>
-#<instr_open>
-#<instr_name>_vector_boolean_remove
-#<instr_desc>Pushes the top ``boolean vector`` with all occurrences of the top ``boolean`` removed.
-#<instr_close>
-
-
-def iterateer(vec_type, lit_type):
-    '''
-    Returns a function that takes a state and iterates over the type vector using
-    code on the exec stack. If the vector isn't empty, expands to:
-        ((first vector) (top-item :exec state) (rest vector) exec_do*vector_type (top-item :exec state) rest_of_program)
-    '''
-    instr_name = '_exec_do*' + vec_type[1:]
-    def _iter(state):
-        if len(state.stacks[vec_type]) > 0 and len(state.stacks['_exec']) > 0:
-            v = state.stacks[vec_type].ref(0)
-            e = state.stacks['_exec'].ref(0)
-            
-            if len(v) == 0:
-                state.stacks[vec_type].pop_item()
-                state.stacks['_exec'].pop_item()
-            elif len(v) == 1: #If the rest of the vector is empty, we're done iterating.
-                state.stacks[vec_type].pop_item()
-                state.stacks[lit_type].push_item(v[0])
-            else:
-                state.stacks[vec_type].pop_item()
-                state.stacks['_exec'].push_item(instr.JustInTimeInstruction(instr_name))
-                state.stacks['_exec'].push_item(u.PushVector(v[1:], v.typ))
-                state.stacks['_exec'].push_item(e)
-                state.stacks[lit_type].push_item(v[0])
-
-    instruction = instr.PyshInstruction(instr_name,
-                                         _iter,
-                                         stack_types = [vec_type, lit_type])
-    return instruction
-#<instr_open>
-#<instr_name>_exec_do*vector_integer
-#<instr_desc>Iterates over the top ``integer vector`` using code on the top of the ``exec stack``.
-#<instr_open>
-#<instr_name>_exec_do*vector_float
-#<instr_desc>Iterates over the top ``float vector`` using code on the top of the ``exec stack``.
-#<instr_close>
-#<instr_open>
-#<instr_name>_exec_do*vector_string
-#<instr_desc>Iterates over the top ``string vector`` using code on the top of the ``exec stack``.
-#<instr_close>
-#<instr_open>
-#<instr_name>_exec_do*vector_boolean
-#<instr_desc>Iterates over the top ``boolean vector`` using code on the top of the ``exec stack``.
-#<instr_close>
-
-
-##                                ##
-# Register All Vector Instructions #
-##                                ##
-
-for t in vector_types:
-    # stack instructions for vectors
-    ri.register_instruction(common.popper('_vector'+t))
-    ri.register_instruction(common.duper('_vector'+t))
-    ri.register_instruction(common.swapper('_vector'+t))
-    ri.register_instruction(common.rotter('_vector'+t))
-    ri.register_instruction(common.flusher('_vector'+t))
-    ri.register_instruction(common.eqer('_vector'+t))
-    ri.register_instruction(common.stackdepther('_vector'+t))
-    ri.register_instruction(common.yanker('_vector'+t))
-    ri.register_instruction(common.yankduper('_vector'+t))
-    ri.register_instruction(common.shover('_vector'+t))
-    ri.register_instruction(common.emptyer('_vector'+t))
-    # common instructions for vectors
-    ri.register_instruction(concater('_vector'+t))
-    ri.register_instruction(appender('_vector'+t, t))
-    ri.register_instruction(taker('_vector'+t))
-    ri.register_instruction(subvecer('_vector'+t))
-    ri.register_instruction(firster('_vector'+t, t))
-    ri.register_instruction(laster('_vector'+t, t))
-    ri.register_instruction(nther('_vector'+t, t))
-    ri.register_instruction(rester('_vector'+t))
-    ri.register_instruction(butlaster('_vector'+t))
-    ri.register_instruction(lengther('_vector'+t))
-    ri.register_instruction(reverser('_vector'+t))
-    ri.register_instruction(pushaller('_vector'+t, t))
-    ri.register_instruction(emptyvectorer('_vector'+t))
-    ri.register_instruction(containser('_vector'+t, t))
-    ri.register_instruction(indexofer('_vector'+t, t))
-    ri.register_instruction(occurrencesofer('_vector'+t, t))
-    ri.register_instruction(seter('_vector'+t, t))
-    ri.register_instruction(replaceer('_vector'+t, t))
-    ri.register_instruction(replacefirster('_vector'+t, t))
-    ri.register_instruction(removeer('_vector'+t, t))
-    ri.register_instruction(iterateer('_vector'+t, t))
-
-
-
-
->>>>>>> 2acbef07
+    ri.register_instruction(iterateer('_vector'+t, t))