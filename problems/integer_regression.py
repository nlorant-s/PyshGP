--- conflicted
+++ resolved
@@ -57,15 +57,9 @@
     "epigenetic_markers" : [],
     "selection_method" : "tournament",
     "genetic_operator_probabilities" : {"alternation" : 0.5,
-<<<<<<< HEAD
-										"uniform_mutation" : 0.5}
-=======
 										"uniform_mutation" : 0.5},
 	"alternation_rate" : 0.1,
-	"uniform_mutation_rate" : 0.1,
-	"population_size" : 300,
-	"max_generations" : 300
->>>>>>> 0c96bc4c
+	"uniform_mutation_rate" : 0.1
 }
 
 
